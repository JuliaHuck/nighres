import io
import brain
import cortex
<<<<<<< HEAD
=======
import data
>>>>>>> 7bd7a8b3
import laminar
import registration
import surface
from global_settings import ATLAS_DIR, TOPOLOGY_LUT_DIR, DEFAULT_ATLAS

__all__ = ['io', 'brain', 'laminar', 'surface', 'data', '__version__']<|MERGE_RESOLUTION|>--- conflicted
+++ resolved
@@ -1,13 +1,10 @@
 import io
 import brain
 import cortex
-<<<<<<< HEAD
-=======
 import data
->>>>>>> 7bd7a8b3
 import laminar
 import registration
 import surface
 from global_settings import ATLAS_DIR, TOPOLOGY_LUT_DIR, DEFAULT_ATLAS
 
-__all__ = ['io', 'brain', 'laminar', 'surface', 'data', '__version__']+__all__ = ['io', 'brain', 'cortex', 'data', 'laminar', 'registration', 'surface', '__version__']