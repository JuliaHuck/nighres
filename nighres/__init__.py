--- conflicted
+++ resolved
@@ -4,16 +4,8 @@
 import data
 import laminar
 import surface
-<<<<<<< HEAD
 import segmentation
 import filtering
 from global_settings import ATLAS_DIR, TOPOLOGY_LUT_DIR, DEFAULT_ATLAS
 
-__all__ = ['io', 'brain', 'laminar', 'surface', 'data', 'segmentation', 'filter', '__version__']
-=======
-import filtering
-from global_settings import ATLAS_DIR, TOPOLOGY_LUT_DIR, DEFAULT_ATLAS
-
-__all__ = ['io', 'brain', 'laminar', 'surface',
-           'data', 'filtering', '__version__']
->>>>>>> b4304a1e
+__all__ = ['io', 'brain', 'laminar', 'surface', 'data', 'segmentation', 'filtering', '__version__']