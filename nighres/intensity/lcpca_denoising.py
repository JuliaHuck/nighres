import numpy as np
import nibabel as nb
import os
import sys
import nighresjava
from ..io import load_volume, save_volume
from ..utils import _output_dir_4saving, _fname_4saving, \
                    _check_topology_lut_dir, _check_available_memory


def lcpca_denoising(image_list, phase_list=None,
                    ngb_size=4, stdev_cutoff=1.05,
                      min_dimension=0, max_dimension=-1,
                      unwrap=True, eigen=False,
                      save_data=False, overwrite=False, output_dir=None,
                      file_names=None):
    """ LCPCA denoising

    Denoise multi-contrast data with a local complex-valued PCA-based method

    Parameters
    ----------
    image_list: [niimg]
        List of input images to denoise
    phase_list: [niimg], optional
        List of input phase to denoise (order must match that of image_list)
    ngb_size: int, optional
        Size of the local PCA neighborhood, to be increased with number of
        inputs (default is 4)
    stdev_cutoff: float, optional
        Factor of local noise level to remove PCA components. Higher
        values remove more components (default is 1.05)
    min_dimension: int, optional
        Minimum number of kept PCA components
        (default is 0)
    max_dimension: int, optional
        Maximum number of kept PCA components
        (default is -1 for all components)
    unwrap: bool, optional
        Whether to unwrap the phase data of keep it as is, assuming radians
        (default is True)
    eigen: bool, optional
        Whether to output the eigenvectors and eigenvalues (warning: quite
        memory intensive, default is False)
    save_data: bool
        Save output data to file (default is False)
    overwrite: bool
        Overwrite existing results (default is False)
    output_dir: str, optional
        Path to desired output directory, will be created if it doesn't exist
    file_names: [str], optional
        Desired base names for output files with file extension
        (suffixes will be added)

    Returns
    ----------
    dict
        Dictionary collecting outputs under the following keys
        (suffix of output files in brackets)

        * denoised ([niimg]): The list of denoised input images (_lcpca_den)
        * dimensions (niimg): Map of the estimated local dimensions (_lcpca_dim)
        * residuals (niimg): Estimated residuals between input and denoised images (_lcpca_err)

    Notes
    ----------
    Original Java module by Pierre-Louis Bazin. Algorithm adapted from [1]_
    with a different approach to set the adaptive noise threshold and additional
    processing to handle the phase data.

    References
    ----------
    .. [1] Manjon, Coupe, Concha, Buades, Collins, Robles (2013). Diffusion
        Weighted Image Denoising Using Overcomplete Local PCA
        doi:10.1371/journal.pone.0073021
    """

    print('\nLCPCA denoising')

    # make sure that saving related parameters are correct
    if save_data:
        output_dir = _output_dir_4saving(output_dir, image_list[0])

        den_files = []
        for idx,image in enumerate(image_list):
            if file_names is None: name=None
            else: name=file_names[idx]
            den_file = os.path.join(output_dir,
                        _fname_4saving(file_name=name,
                                      rootfile=image,
                                      suffix='lcpca-den'))
            den_files.append(den_file)

        if (phase_list!=None):
            for idx,image in enumerate(phase_list):
                if file_names is None: name=None
                else: name=file_names[len(image_list)+idx]
                den_file = os.path.join(output_dir,
                            _fname_4saving(file_name=name,
                                          rootfile=image,
                                          suffix='lcpca-den'))
                den_files.append(den_file)

        if file_names is None: name=None
        else: name=file_names[0]
        dim_file = os.path.join(output_dir,
                        _fname_4saving(file_name=name,
                                   rootfile=image_list[0],
                                   suffix='lcpca-dim'))

        err_file = os.path.join(output_dir,
                        _fname_4saving(file_name=name,
                                   rootfile=image_list[0],
                                   suffix='lcpca-res'))
        
        if eigen:
            vec_file = os.path.join(output_dir, 
                        _fname_4saving(file_name=name,
                                   rootfile=image_list[0],
                                   suffix='lcpca-vec'))
            val_file = os.path.join(output_dir, 
                        _fname_4saving(file_name=name,
                                   rootfile=image_list[0],
                                   suffix='lcpca-val'))
        
        if overwrite is False \
            and os.path.isfile(dim_file) \
            and os.path.isfile(err_file) :
                # check that the denoised data is the same too
                missing = False
                for den_file in den_files:
                    if not os.path.isfile(den_file):
                        missing = True
                if eigen:        
                    if not os.path.isfile(vec_file): missing = True    
                    if not os.path.isfile(val_file): missing = True    
                if not missing:
                    print("skip computation (use existing results)")
                    denoised = []
                    for den_file in den_files:
                        denoised.append(load_volume(den_file))
                    output = {'denoised': denoised,
                              'dimensions': load_volume(dim_file),
                              'residuals': load_volume(err_file)}
                    if eigen:
                        output.update({'eigenvectors': load_volume(vec_file),
                                       'eigenvalues': load_volume(val_file)})
                    
                    return output

    # start virtual machine, if not already running
    try:
        mem = _check_available_memory()
        nighresjava.initVM(initialheap=mem['init'], maxheap=mem['max'])
    except ValueError:
        pass
    # create lcpca instance
    lcpca = nighresjava.LocalComplexPCADenoising()

    # set lcpca parameters
    lcpca.setImageNumber(len(image_list))
<<<<<<< HEAD
    eigdim = len(image_list)
    if (phase_list!=None): 
        eigdim = 2*eigdim
=======
    if (phase_list!=None):
>>>>>>> fb555515
        if (len(phase_list)!=len(image_list)):
            print('\nmismatch of magnitude and phase images: abort')
            return

    # load first image and use it to set dimensions and resolution
    img = load_volume(image_list[0])
    data = img.get_data()
    #data = data[0:10,0:10,0:10]
    affine = img.affine
    header = img.header
    resolution = [x.item() for x in header.get_zooms()]
    dimensions = data.shape

    lcpca.setDimensions(dimensions[0], dimensions[1], dimensions[2])
    lcpca.setResolutions(resolution[0], resolution[1], resolution[2])

    # input images
    # important: set image number before adding images
    for idx, image in enumerate(image_list):
        #print('\nloading ('+str(idx)+'): '+image)
        data = load_volume(image).get_data()
        #data = data[0:10,0:10,0:10]
        lcpca.setMagnitudeImageAt(idx, nighresjava.JArray('float')(
                                    (data.flatten('F')).astype(float)))

    # input phase, if specified
    if (phase_list!=None):
        for idx, image in enumerate(phase_list):
            #print('\nloading '+image)
            data = load_volume(image).get_data()
            #data = data[0:10,0:10,0:10]
            lcpca.setPhaseImageAt(idx, nighresjava.JArray('float')(
                                    (data.flatten('F')).astype(float)))

    # set algorithm parameters
    lcpca.setPatchSize(ngb_size)
    lcpca.setStdevCutoff(stdev_cutoff)
    lcpca.setMinimumDimension(min_dimension)
    lcpca.setMaximumDimension(max_dimension)
<<<<<<< HEAD
    lcpca.setUnwrapPhase(unwrap) 
    lcpca.setOutputEigenmaps(eigen) 
=======
    lcpca.setUnwrapPhase(unwrap)
>>>>>>> fb555515

    # execute the algorithm
    try:
        lcpca.execute()

    except:
        # if the Java module fails, reraise the error it throws
        print("\n The underlying Java code did not execute cleanly: ")
        print(sys.exc_info()[0])
        raise
        return

    # reshape output to what nibabel likes
    denoised_list = []
    for idx, image in enumerate(image_list):
        den_data = np.reshape(np.array(lcpca.getDenoisedMagnitudeImageAt(idx),
                                   dtype=np.float32), dimensions, 'F')
        header['cal_min'] = np.nanmin(den_data)
        header['cal_max'] = np.nanmax(den_data)
        denoised = nb.Nifti1Image(den_data, affine, header)
        denoised_list.append(denoised)

        if save_data:
            save_volume(den_files[idx], denoised)

    if (phase_list!=None):
        for idx, image in enumerate(phase_list):
            den_data = np.reshape(np.array(lcpca.getDenoisedPhaseImageAt(idx),
                                       dtype=np.float32), dimensions, 'F')
            header['cal_min'] = np.nanmin(den_data)
            header['cal_max'] = np.nanmax(den_data)
            denoised = nb.Nifti1Image(den_data, affine, header)
            denoised_list.append(denoised)

            if save_data:
                save_volume(den_files[idx+len(image_list)], denoised)

    dim_data = np.reshape(np.array(lcpca.getLocalDimensionImage(),
                                    dtype=np.float32), dimensions, 'F')

    err_data = np.reshape(np.array(lcpca.getNoiseFitImage(),
                                    dtype=np.float32), dimensions, 'F')

    # adapt header max for each image so that correct max is displayed
    # and create nifiti objects
    header['cal_min'] = np.nanmin(dim_data)
    header['cal_max'] = np.nanmax(dim_data)
    dim = nb.Nifti1Image(dim_data, affine, header)

    header['cal_min'] = np.nanmin(err_data)
    header['cal_max'] = np.nanmax(err_data)
    err = nb.Nifti1Image(err_data, affine, header)

    if save_data:
        save_volume(dim_file, dim)
        save_volume(err_file, err)

    output = {'denoised': denoised_list, 'dimensions': dim, 'residuals': err}

    if eigen:
        dimensions = dimensions + (eigdim,)
        vec_data = np.reshape(np.array(lcpca.getEigenvectorImage(),
                                    dtype=np.float32), dimensions, 'F')

        val_data = np.reshape(np.array(lcpca.getEigenvalueImage(),
                                    dtype=np.float32), dimensions, 'F')

        # adapt header max for each image so that correct max is displayed
        # and create nifiti objects
        header['cal_min'] = np.nanmin(vec_data)
        header['cal_max'] = np.nanmax(vec_data)
        vec = nb.Nifti1Image(vec_data, affine, header)
    
        header['cal_min'] = np.nanmin(val_data)
        header['cal_max'] = np.nanmax(val_data)
        val = nb.Nifti1Image(val_data, affine, header)
    
        if save_data:
            save_volume(vec_file, vec)
            save_volume(val_file, val)
            
        output.update({'eigenvectors': vec, 'eigenvalues': val})

    return output<|MERGE_RESOLUTION|>--- conflicted
+++ resolved
@@ -159,13 +159,9 @@
 
     # set lcpca parameters
     lcpca.setImageNumber(len(image_list))
-<<<<<<< HEAD
     eigdim = len(image_list)
     if (phase_list!=None): 
         eigdim = 2*eigdim
-=======
-    if (phase_list!=None):
->>>>>>> fb555515
         if (len(phase_list)!=len(image_list)):
             print('\nmismatch of magnitude and phase images: abort')
             return
@@ -205,12 +201,8 @@
     lcpca.setStdevCutoff(stdev_cutoff)
     lcpca.setMinimumDimension(min_dimension)
     lcpca.setMaximumDimension(max_dimension)
-<<<<<<< HEAD
     lcpca.setUnwrapPhase(unwrap) 
     lcpca.setOutputEigenmaps(eigen) 
-=======
-    lcpca.setUnwrapPhase(unwrap)
->>>>>>> fb555515
 
     # execute the algorithm
     try:
