import numpy as np
import nibabel as nb
import os
import sys
import nighresjava
from ..io import load_volume, save_volume
from ..utils import _output_dir_4saving, _fname_4saving, \
                    _check_topology_lut_dir, _check_available_memory


def conditional_shape(target_images, subjects, structures, contrasts,
                      recompute=True,
                      levelset_images=None, contrast_images=None,
                      shape_atlas_probas=None, shape_atlas_labels=None, 
                      histograms=True, intensity_atlas_hist=None,
                      intensity_atlas_mean=None, intensity_atlas_stdv=None,
                      map_to_atlas=None, map_to_target=None,
                      cancel_bg=False, cancel_all=False, 
                      sum_proba=False, max_proba=False,
                      max_iterations=20, max_difference=0.01, ngb_size=4,
                      save_data=False, overwrite=False, output_dir=None,
                      file_name=None):
    """ Conditioanl Shape Parcellation

    Estimates subcortical structures based on a multi-atlas approach on shape

    Parameters
    ----------
    target_images: [niimg]
        Input images to perform the parcellation from
    subjects: int
        Number of atlas subjects
    structures: int
        Number of structures to parcellate
    contrasts: int
       Number of image intensity contrasts
    recompute: bool
        Whether to recompute shape and intensity priors from atlas images 
        (default is True)
    levelset_images: [niimg]
        Atlas shape levelsets indexed by (subjects,structures)
    contrast_images: [niimg]
        Atlas images to use in the parcellation, indexed by (subjects, contrasts)
    shape_atlas_probas: [niimg]
        Pre-computed shape atlas from the shape levelsets (replacing them)
    shape_atlas_labels: [niimg]
        Pre-computed shape atlas from the shape levelsets (replacing them)
    histograms: bool
        Whether to use complete histograms for intensity priors (default is True)
    intensity_atlas_hist: [niimg]
        Pre-computed intensity atlas from the contrast images (replacing them)
    intensity_atlas_mean: [niimg]
        Pre-computed intensity atlas from the contrast images (replacing them)
    intensity_atlas_stdv: [niimg]
        Pre-computed intensity atlas from the contrast images (replacing them)
    map_to_atlas: niimg
        Coordinate mapping from the target to the atlas (opt)
    map_to_target: niimg
        Coordinate mapping from the atlas to the target (opt)
    cancel_bg: bool
        Cancel the main background class (default is False)
    cancel_all: bool
        Cancel all main classes (default is False)
    sum_proba: bool
        Output the sum of conditional probabilities (default is False)
    max_proba: bool
        Output the max of conditional probabilities (default is False)
    max_iterations: int
        Maximum number of diffusion iterations to perform
    max_difference: float
        Maximum difference between diffusion steps
    save_data: bool
        Save output data to file (default is False)
    overwrite: bool
        Overwrite existing results (default is False)
    output_dir: str, optional
        Path to desired output directory, will be created if it doesn't exist
    file_name: str, optional
        Desired base name for output files with file extension
        (suffixes will be added)

    Returns
    ----------
    dict
        Dictionary collecting outputs under the following keys
        (suffix of output files in brackets)

        * max_spatial_proba (niimg): Maximum spatial probability map (_cspmax-sproba)
        * max_spatial_label (niimg): Maximum spatial probability labels (_cspmax-slabel)
        * max_intensity_proba (niimg): Maximum intensity probability map (_cspmax-iproba)
        * max_intensity_label (niimg): Maximum intensity probability labels (_cspmax-ilabel)
        * max_proba (niimg): Maximum probability map (_cspmax-proba)
        * max_label (niimg): Maximum probability labels (_cspmax-label)
        * cond_mean (niimg): Conditional intensity mean (_cspmax-cmean)
        * cond_stdv (niimg): Conditional intensity stdv (_cspmax-cstdv)
        * cond_hist (niimg): Conditional intensity histograms (_cspmax-chist)
        * neighbors (niimg): Local neighborhood maps (_cspmax-ngb)

    Notes
    ----------
    Original Java module by Pierre-Louis Bazin.
    """

    print('\nConditional Shape Parcellation')

    # make sure that saving related parameters are correct
    if save_data:
        output_dir = _output_dir_4saving(output_dir, target_images[0])

        spatial_proba_file = os.path.join(output_dir, 
                        _fname_4saving(file_name=file_name,
                                  rootfile=target_images[0],
                                  suffix='cspmax-sproba', ))

        spatial_label_file = os.path.join(output_dir, 
                        _fname_4saving(file_name=file_name,
                                   rootfile=target_images[0],
                                   suffix='cspmax-slabel'))
        intensity_proba_file = os.path.join(output_dir, 
                        _fname_4saving(file_name=file_name,
                                  rootfile=target_images[0],
                                  suffix='cspmax-iproba', ))

        intensity_label_file = os.path.join(output_dir, 
                        _fname_4saving(file_name=file_name,
                                   rootfile=target_images[0],
                                   suffix='cspmax-ilabel'))
        proba_file = os.path.join(output_dir, 
                        _fname_4saving(file_name=file_name,
                                  rootfile=target_images[0],
                                  suffix='cspmax-proba', ))

        label_file = os.path.join(output_dir, 
                        _fname_4saving(file_name=file_name,
                                   rootfile=target_images[0],
                                   suffix='cspmax-label'))

        condmean_file = os.path.join(output_dir, 
                        _fname_4saving(file_name=file_name,
                                  rootfile=target_images[0],
                                  suffix='cspmax-cmean', ))

        condstdv_file = os.path.join(output_dir, 
                        _fname_4saving(file_name=file_name,
                                   rootfile=target_images[0],
                                   suffix='cspmax-cstdv'))
        
        condhist_file = os.path.join(output_dir, 
                        _fname_4saving(file_name=file_name,
                                   rootfile=target_images[0],
                                   suffix='cspmax-chist'))
        
        neighbor_file = os.path.join(output_dir, 
                        _fname_4saving(file_name=file_name,
                                   rootfile=target_images[0],
                                   suffix='cspmax-ngb'))
        if overwrite is False \
            and os.path.isfile(spatial_proba_file) \
            and os.path.isfile(spatial_label_file) \
            and os.path.isfile(intensity_proba_file) \
            and os.path.isfile(intensity_label_file) \
            and os.path.isfile(proba_file) \
            and os.path.isfile(label_file) \
            and os.path.isfile(neighbor_file) \
            and ( (histograms and os.path.isfile(condhist_file)) \
            or (os.path.isfile(condmean_file) \
            and os.path.isfile(condstdv_file)) ):
            
            print("skip computation (use existing results)")
            output = {'max_spatial_proba': load_volume(spatial_proba_file), 
                      'max_spatial_label': load_volume(spatial_label_file),
                      'max_intensity_proba': load_volume(intensity_proba_file), 
                      'max_intensity_label': load_volume(intensity_label_file),
                      'max_proba': load_volume(proba_file), 
                      'max_label': load_volume(label_file),
                      'neighbors': load_volume(neighbor_file)}
            if histograms:
                output.update(cond_hist=load_volume(condhist_file))
            else:
                output.update(cond_mean=load_volume(condmean_file)) 
                output.update(cond_stdv=load_volume(condstdv_file))
            return output


    # start virtual machine, if not already running
    try:
        mem = _check_available_memory()
        nighresjava.initVM(initialheap=mem['init'], maxheap=mem['max'])
    except ValueError:
        pass
    # create instance
    cspmax = nighresjava.ConditionalShapeSegmentation()

    # set parameters
    cspmax.setNumberOfSubjectsObjectsAndContrasts(subjects,structures,contrasts)
    cspmax.setOptions(True, cancel_bg, cancel_all, sum_proba, max_proba)
    cspmax.setDiffusionParameters(max_iterations, max_difference)
    
    # load target image for parameters
    print("load: "+str(target_images[0]))
    img = load_volume(target_images[0])
    data = img.get_data()
    affine = img.get_affine()
    header = img.get_header()
    resolution = [x.item() for x in header.get_zooms()]
    dimensions = data.shape

    cspmax.setTargetDimensions(dimensions[0], dimensions[1], dimensions[2])
    cspmax.setTargetResolutions(resolution[0], resolution[1], resolution[2])

    # target image 1
    cspmax.setTargetImageAt(0, nighresjava.JArray('float')(
                                            (data.flatten('F')).astype(float)))
    
    # if further contrast are specified, input them
    for contrast in range(1,contrasts):    
        print("load: "+str(target_images[contrast]))
        data = load_volume(target_images[contrast]).get_data()
        cspmax.setTargetImageAt(contrast, nighresjava.JArray('float')(
                                            (data.flatten('F')).astype(float)))

    # load the shape and intensity atlases, if existing
    if recompute:
        
        # load a first image for dim, res
        img = load_volume(contrast_images[sub][contrast])
        data = img.get_data()
        header = img.get_header()
        resolution = [x.item() for x in header.get_zooms()]
        dimensions = data.shape
        
        cspmax.setAtlasDimensions(dimensions[0], dimensions[1], dimensions[2])
        cspmax.setAtlasResolutions(resolution[0], resolution[1], resolution[2])
        
        # load the atlas structures and contrasts, if needed
        for sub in range(subjects):
            for struct in range(structures):
                print("load: "+str(levelset_images[sub][struct]))
                data = load_volume(levelset_images[sub][struct]).get_data()
                cspmax.setLevelsetImageAt(sub, struct, nighresjava.JArray('float')(
                                                    (data.flatten('F')).astype(float)))
                    
            for contrast in range(contrasts):
                print("load: "+str(contrast_images[sub][contrast]))
                data = load_volume(contrast_images[sub][contrast]).get_data()
                cspmax.setContrastImageAt(sub, contrast, nighresjava.JArray('float')(
                                                    (data.flatten('F')).astype(float)))
    else:         
        if histograms:
            print("load: "+str(os.path.join(output_dir,intensity_atlas_hist)))
            data = load_volume(os.path.join(output_dir,intensity_atlas_hist)).get_data()
            cspmax.setConditionalHistogram(nighresjava.JArray('float')(
                                                (data.flatten('F').astype(float))))
        else:
            print("load: "+str(os.path.join(output_dir,intensity_atlas_mean)))
            mean = load_volume(os.path.join(output_dir,intensity_atlas_mean)).get_data()
            print("load: "+str(os.path.join(output_dir,intensity_atlas_stdv)))
            stdv = load_volume(os.path.join(output_dir,intensity_atlas_stdv)).get_data()
            cspmax.setConditionalMeanAndStdv(nighresjava.JArray('float')(
                                                (mean.flatten('F')).astype(float)),
                                            nighresjava.JArray('float')(
                                                (stdv.flatten('F')).astype(float)))

        print("load: "+str(os.path.join(output_dir,shape_atlas_probas)))
        
        # load a first image for dim, res
        img = load_volume(os.path.join(output_dir,shape_atlas_probas))
        pdata = img.get_data()
        header = img.get_header()
        resolution = [x.item() for x in header.get_zooms()]
        dimensions = data.shape
        
        cspmax.setAtlasDimensions(dimensions[0], dimensions[1], dimensions[2])
        cspmax.setAtlasResolutions(resolution[0], resolution[1], resolution[2])
   
        print("load: "+str(os.path.join(output_dir,shape_atlas_labels)))
        ldata = load_volume(os.path.join(output_dir,shape_atlas_labels)).get_data()
        
        cspmax.setShapeAtlasProbasAndLabels(nighresjava.JArray('float')(
                                    (pdata.flatten('F')).astype(float)),
                                    nighresjava.JArray('int')(
                                    (ldata.flatten('F')).astype(int).tolist()))

    if map_to_atlas is not None and map_to_target is not None:
        mdata =  load_volume(map_to_atlas).get_data()
        cspmax.setMappingToAtlas(nighresjava.JArray('float')(
                                            (mdata.flatten('F')).astype(float)))
        mdata =  load_volume(map_to_target).get_data()
        cspmax.setMappingToTarget(nighresjava.JArray('float')(
                                            (mdata.flatten('F')).astype(float)))

    # execute
    try:
        #cspmax.execute()
        if recompute: cspmax.computeAtlasPriors()
        cspmax.estimateTarget()
        cspmax.strictSimilarityDiffusion(ngb_size)
        #cspmax.similarityDiffusion(6)
        #cspmax.dissimilarityDiffusion(6)
        #cspmax.transitionDiffusion()
        if not recompute: 
            cspmax.collapseConditionalMaps()
<<<<<<< HEAD
            cspmax.optimalVolumeThreshold(1.0, 0.05, True)
=======
            if map_to_atlas is not None and map_to_target is not None:
                cspmax.mappedOptimalVolumeThreshold(1.0, 0.05, True)
            else:    
                cspmax.optimalVolumeThreshold(1.0, 0.05, True)
>>>>>>> 73716fa3

    except:
        # if the Java module fails, reraise the error it throws
        print("\n The underlying Java code did not execute cleanly: ")
        print(sys.exc_info()[0])
        raise
        return

    # reshape output to what nibabel likes
    dimensions = (dimensions[0],dimensions[1],dimensions[2],cspmax.getBestDimension())
    dims3D = (dimensions[0],dimensions[1],dimensions[2])
    dims_ngb = (dimensions[0],dimensions[1],dimensions[2],ngb_size)
    
    intens_dims = (structures+1,structures+1,contrasts)

    intens_hist_dims = ((structures+1)*(structures+1),cspmax.getNumberOfBins()+4,contrasts)

    if recompute:
        spatial_proba_data = np.reshape(np.array(cspmax.getBestSpatialProbabilityMaps(dimensions[3]),
                                       dtype=np.float32), dimensions, 'F')
    
        spatial_label_data = np.reshape(np.array(cspmax.getBestSpatialProbabilityLabels(dimensions[3]),
                                        dtype=np.int32), dimensions, 'F')    

        intensity_proba_data = np.reshape(np.array(cspmax.getBestIntensityProbabilityMaps(dimensions[3]),
                                       dtype=np.float32), dimensions, 'F')
    
        intensity_label_data = np.reshape(np.array(cspmax.getBestIntensityProbabilityLabels(dimensions[3]),
                                        dtype=np.int32), dimensions, 'F')
    
        proba_data = np.reshape(np.array(cspmax.getBestProbabilityMaps(dimensions[3]),
                                       dtype=np.float32), dimensions, 'F')
    
        label_data = np.reshape(np.array(cspmax.getBestProbabilityLabels(dimensions[3]),
                                        dtype=np.int32), dimensions, 'F')
    else:
        spatial_proba_data = np.reshape(np.array(cspmax.getBestSpatialProbabilityMaps(1),
                                       dtype=np.float32), dims3D, 'F')
    
        spatial_label_data = np.reshape(np.array(cspmax.getBestSpatialProbabilityLabels(1),
                                        dtype=np.int32), dims3D, 'F')    

        intensity_proba_data = np.reshape(np.array(cspmax.getBestIntensityProbabilityMaps(1),
                                       dtype=np.float32), dims3D, 'F')
    
        intensity_label_data = np.reshape(np.array(cspmax.getBestIntensityProbabilityLabels(1),
                                        dtype=np.int32), dims3D, 'F')
    
        proba_data = np.reshape(np.array(cspmax.getFinalProba(),
                                       dtype=np.float32), dims3D, 'F')
    
        label_data = np.reshape(np.array(cspmax.getFinalLabel(),
                                        dtype=np.int32), dims3D, 'F')

    neighbor_data = np.reshape(np.array(cspmax.getNeighborhoodMaps(ngb_size),
                                        dtype=np.float32), dims_ngb, 'F')

    if histograms:
        intens_hist_data = np.reshape(np.array(cspmax.getConditionalHistogram(),
                                       dtype=np.float32), intens_hist_dims, 'F')
    else:
        intens_mean_data = np.reshape(np.array(cspmax.getConditionalMean(),
                                       dtype=np.float32), intens_dims, 'F')
    
        intens_stdv_data = np.reshape(np.array(cspmax.getConditionalStdv(),
                                        dtype=np.float32), intens_dims, 'F')

    # adapt header max for each image so that correct max is displayed
    # and create nifiti objects
    header['cal_max'] = np.nanmax(spatial_proba_data)
    spatial_proba = nb.Nifti1Image(spatial_proba_data, affine, header)

    header['cal_max'] = np.nanmax(spatial_label_data)
    spatial_label = nb.Nifti1Image(spatial_label_data, affine, header)

    header['cal_max'] = np.nanmax(intensity_proba_data)
    intensity_proba = nb.Nifti1Image(intensity_proba_data, affine, header)

    header['cal_max'] = np.nanmax(intensity_label_data)
    intensity_label = nb.Nifti1Image(intensity_label_data, affine, header)

    header['cal_max'] = np.nanmax(proba_data)
    proba = nb.Nifti1Image(proba_data, affine, header)

    header['cal_max'] = np.nanmax(label_data)
    label = nb.Nifti1Image(label_data, affine, header)

    header['cal_min'] = np.nanmin(neighbor_data)
    header['cal_max'] = np.nanmax(neighbor_data)
    neighbors = nb.Nifti1Image(neighbor_data, affine, header)

    if histograms:
        chist = nb.Nifti1Image(intens_hist_data, None, None)
    else:
        cmean = nb.Nifti1Image(intens_mean_data, None, None)
        cstdv = nb.Nifti1Image(intens_stdv_data, None, None)

    if save_data:
        save_volume(spatial_proba_file, spatial_proba)
        save_volume(spatial_label_file, spatial_label)
        save_volume(intensity_proba_file, intensity_proba)
        save_volume(intensity_label_file, intensity_label)
        save_volume(proba_file, proba)
        save_volume(label_file, label)
        save_volume(neighbor_file, neighbors)
        if histograms:
            save_volume(condhist_file, chist)
        else:
            save_volume(condmean_file, cmean)
            save_volume(condstdv_file, cstdv)

    output= {'max_spatial_proba': spatial_proba, 'max_spatial_label': spatial_label, 
            'max_intensity_proba': intensity_proba, 'max_intensity_label': intensity_label, 
            'max_proba': proba, 'max_label': label, 'neighbors': neighbors}
    if histograms:
        output.update(cond_hist=chist)
    else:
        output.update(cond_mean=cmean) 
        output.update(cond_stdv=cstdv)
    return output<|MERGE_RESOLUTION|>--- conflicted
+++ resolved
@@ -200,13 +200,13 @@
     print("load: "+str(target_images[0]))
     img = load_volume(target_images[0])
     data = img.get_data()
-    affine = img.get_affine()
-    header = img.get_header()
-    resolution = [x.item() for x in header.get_zooms()]
-    dimensions = data.shape
-
-    cspmax.setTargetDimensions(dimensions[0], dimensions[1], dimensions[2])
-    cspmax.setTargetResolutions(resolution[0], resolution[1], resolution[2])
+    trg_affine = img.get_affine()
+    trg_header = img.get_header()
+    trg_resolution = [x.item() for x in trg_header.get_zooms()]
+    trg_dimensions = data.shape
+
+    cspmax.setTargetDimensions(trg_dimensions[0], trg_dimensions[1], trg_dimensions[2])
+    cspmax.setTargetResolutions(trg_resolution[0], trg_resolution[1], trg_resolution[2])
 
     # target image 1
     cspmax.setTargetImageAt(0, nighresjava.JArray('float')(
@@ -300,14 +300,10 @@
         #cspmax.transitionDiffusion()
         if not recompute: 
             cspmax.collapseConditionalMaps()
-<<<<<<< HEAD
-            cspmax.optimalVolumeThreshold(1.0, 0.05, True)
-=======
             if map_to_atlas is not None and map_to_target is not None:
                 cspmax.mappedOptimalVolumeThreshold(1.0, 0.05, True)
             else:    
                 cspmax.optimalVolumeThreshold(1.0, 0.05, True)
->>>>>>> 73716fa3
 
     except:
         # if the Java module fails, reraise the error it throws
@@ -320,6 +316,7 @@
     dimensions = (dimensions[0],dimensions[1],dimensions[2],cspmax.getBestDimension())
     dims3D = (dimensions[0],dimensions[1],dimensions[2])
     dims_ngb = (dimensions[0],dimensions[1],dimensions[2],ngb_size)
+    dims3Dtrg = (trg_dimensions[0],trg_dimensions[1],trg_dimensions[2])
     
     intens_dims = (structures+1,structures+1,contrasts)
 
@@ -357,10 +354,10 @@
                                         dtype=np.int32), dims3D, 'F')
     
         proba_data = np.reshape(np.array(cspmax.getFinalProba(),
-                                       dtype=np.float32), dims3D, 'F')
+                                       dtype=np.float32), dims3Dtrg, 'F')
     
         label_data = np.reshape(np.array(cspmax.getFinalLabel(),
-                                        dtype=np.int32), dims3D, 'F')
+                                        dtype=np.int32), dims3Dtrg, 'F')
 
     neighbor_data = np.reshape(np.array(cspmax.getNeighborhoodMaps(ngb_size),
                                         dtype=np.float32), dims_ngb, 'F')
@@ -389,11 +386,11 @@
     header['cal_max'] = np.nanmax(intensity_label_data)
     intensity_label = nb.Nifti1Image(intensity_label_data, affine, header)
 
-    header['cal_max'] = np.nanmax(proba_data)
-    proba = nb.Nifti1Image(proba_data, affine, header)
-
-    header['cal_max'] = np.nanmax(label_data)
-    label = nb.Nifti1Image(label_data, affine, header)
+    trg_header['cal_max'] = np.nanmax(proba_data)
+    proba = nb.Nifti1Image(proba_data, trg_affine, trg_header)
+
+    trg_header['cal_max'] = np.nanmax(label_data)
+    label = nb.Nifti1Image(label_data, trg_affine, trg_header)
 
     header['cal_min'] = np.nanmin(neighbor_data)
     header['cal_max'] = np.nanmax(neighbor_data)
